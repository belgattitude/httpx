--- conflicted
+++ resolved
@@ -5,11 +5,7 @@
         "path": "."
     },
     {
-      "name": "🍂 httpx docs",
-      "path": "examples/nextjs-app"
-    },
-    {
-      "name": "🍂 httpx example nextjs-app",
+      "name": "🍂 example nextjs-app",
       "path": "examples/nextjs-app"
     },
     {
@@ -52,11 +48,7 @@
       "./examples/nextjs-app",
       "./packages/dsn-parser",
       "./packages/exception",
-<<<<<<< HEAD
-      "./docs"
-=======
       "./packages/json-api"
->>>>>>> 091cad0b
     ]
   }
 }