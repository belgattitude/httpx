--- conflicted
+++ resolved
@@ -6,12 +6,10 @@
     "noUncheckedIndexedAccess": true,
     "allowUnreachableCode": false,
     "noFallthroughCasesInSwitch": true,
-<<<<<<< HEAD
-=======
     "strictNullChecks": true,
->>>>>>> fa27b990
     "allowJs": true,
     "skipLibCheck": true,
+    "forceConsistentCasingInFileNames": true,
     "noEmit": true,
     "esModuleInterop": true,
     "moduleResolution": "node",
