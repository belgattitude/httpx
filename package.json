{
  "name": "http-exception-monorepo",
  "private": true,
<<<<<<< HEAD
  "packageManager": "yarn@4.0.0-rc.45",
  "homepage": "https://github.com/belgattitude/httpx",
  "repository": {
    "type": "git",
    "url": "https://github.com/belgattitude/httpx"
  },
=======
  "license": "MIT",
>>>>>>> 091cad0b
  "author": {
    "name": "Vanvelthem Sébastien",
    "url": "https://github.com/belgattitude"
  },
<<<<<<< HEAD
  "workspaces": [
    "docs",
    "examples/*",
    "packages/*"
  ],
=======
  "homepage": "https://github.com/belgattitude/httpx",
  "repository": "belgattitude/httpx",
  "resolutions?": {
    "eslint-plugin-react-hooks": "https://github.com/vercel/next.js/issues/52365"
  },
  "resolutions": {
    "eslint-plugin-react-hooks": "4.6.0"
  },
>>>>>>> 091cad0b
  "scripts": {
    "g:clean": "yarn clean:global-cache && yarn workspaces foreach -pv run clean",
    "g:build": "yarn workspaces foreach -ptv run build",
    "g:build-release": "yarn workspaces foreach -ptv --from 'packages/*' run build-release",
    "g:build-packages": "yarn workspaces foreach -ptv --include '@httpx/*' run build",
    "g:build-examples": "yarn workspaces foreach -ptv --include '@examples/*' run build",
    "g:build-doc": "yarn workspace httpx-docs run build",
    "g:build-api-doc": "yarn workspaces foreach -ptv run build-api-doc",
    "g:test": "yarn workspaces foreach -pv run test",
    "g:test-unit": "yarn workspaces foreach -pv run test-unit",
    "g:lint": "yarn workspaces foreach -v run lint",
    "g:typecheck": "yarn workspaces foreach -v run typecheck",
    "g:lint-staged-files": "lint-staged --allow-empty",
    "g:fix-all-files": "yarn workspaces foreach -ptv run fix-all-files",
    "g:changeset": "changeset",
    "g:check-dist": "yarn workspaces foreach -ptv run check-dist",
    "g:check-size": "yarn workspaces foreach -ptv run check-size",
    "g:check-pub": "yarn workspaces foreach -ptv run check-pub",
    "g:check-package-dist": "yarn workspaces foreach -ptv --include '@httpx/*' run check-dist",
    "g:release": "yarn g:build-release && yarn g:check-package-dist && yarn exec changeset publish",
    "g:ci-coverage-upload": "yarn workspaces foreach -tv run ci-coverage-upload",
    "clean:lint": "rimraf ./.cache/eslint",
    "clean:global-cache": "rimraf ./.cache",
    "deps:check": "npx npm-check-updates@latest --configFileName ncurc.yml --deep",
    "deps:update": "npx npm-check-updates@latest --configFileName ncurc.yml -u --deep",
    "check:install": "yarn dlx @yarnpkg/doctor@3.1 .",
    "postinstall": "is-ci || yarn husky install",
    "syncpack:format": "syncpack format",
    "syncpack:check": "syncpack lint-semver-ranges --types prod,dev --source \"package.json\" --source \"packages/*/package.json\"",
    "syncpack:list": "syncpack list-semver-ranges --types prod,dev --source \"package.json\" --source \"packages/*/package.json\"",
    "nuke:node_modules": "rimraf --glob '**/node_modules'",
    "prettier:format": "prettier --config .prettierrc.js --cache --cache-location=\".cache/prettier/monorepo.prettiercache\" --ignore-path .prettierignore \"**/*.{js,cjs,mjs,ts,mts,md,mdx,json}\" --write"
  },
  "workspaces": [
    "examples/*",
    "packages/*"
  ],
  "packageManager": "yarn@4.0.0-rc.46",
  "devDependencies": {
<<<<<<< HEAD
    "@belgattitude/eslint-config-bases": "1.36.0",
=======
    "@belgattitude/eslint-config-bases": "1.37.0",
>>>>>>> 091cad0b
    "@changesets/changelog-github": "0.4.8",
    "@changesets/cli": "2.26.2",
    "@commitlint/cli": "17.6.7",
    "@commitlint/config-conventional": "17.6.7",
    "@types/prettier": "2.7.3",
    "@types/shell-quote": "1.7.1",
    "cross-env": "7.0.3",
<<<<<<< HEAD
=======
    "docsify": "4.13.1",
    "docsify-cli": "4.4.4",
>>>>>>> 091cad0b
    "eslint": "8.45.0",
    "husky": "8.0.3",
    "is-ci": "3.0.1",
    "lint-staged": "13.2.3",
    "npm-run-all": "4.1.5",
    "prettier": "3.0.0",
    "rimraf": "5.0.1",
    "shell-quote": "1.8.1",
    "syncpack": "10.7.3",
    "typescript": "5.1.6"
  },
  "engines": {
    "node": ">=18.12.0"
  },
  "resolutions?": {
    "eslint-plugin-react-hooks": "https://github.com/vercel/next.js/issues/52365"
  },
  "resolutions": {
    "eslint-plugin-react-hooks": "4.6.0"
  }
}<|MERGE_RESOLUTION|>--- conflicted
+++ resolved
@@ -1,27 +1,11 @@
 {
   "name": "http-exception-monorepo",
   "private": true,
-<<<<<<< HEAD
-  "packageManager": "yarn@4.0.0-rc.45",
-  "homepage": "https://github.com/belgattitude/httpx",
-  "repository": {
-    "type": "git",
-    "url": "https://github.com/belgattitude/httpx"
-  },
-=======
   "license": "MIT",
->>>>>>> 091cad0b
   "author": {
     "name": "Vanvelthem Sébastien",
     "url": "https://github.com/belgattitude"
   },
-<<<<<<< HEAD
-  "workspaces": [
-    "docs",
-    "examples/*",
-    "packages/*"
-  ],
-=======
   "homepage": "https://github.com/belgattitude/httpx",
   "repository": "belgattitude/httpx",
   "resolutions?": {
@@ -30,15 +14,13 @@
   "resolutions": {
     "eslint-plugin-react-hooks": "4.6.0"
   },
->>>>>>> 091cad0b
   "scripts": {
     "g:clean": "yarn clean:global-cache && yarn workspaces foreach -pv run clean",
     "g:build": "yarn workspaces foreach -ptv run build",
     "g:build-release": "yarn workspaces foreach -ptv --from 'packages/*' run build-release",
     "g:build-packages": "yarn workspaces foreach -ptv --include '@httpx/*' run build",
     "g:build-examples": "yarn workspaces foreach -ptv --include '@examples/*' run build",
-    "g:build-doc": "yarn workspace httpx-docs run build",
-    "g:build-api-doc": "yarn workspaces foreach -ptv run build-api-doc",
+    "g:build-doc": "yarn workspaces foreach -ptv run build-doc",
     "g:test": "yarn workspaces foreach -pv run test",
     "g:test-unit": "yarn workspaces foreach -pv run test-unit",
     "g:lint": "yarn workspaces foreach -v run lint",
@@ -66,15 +48,12 @@
   },
   "workspaces": [
     "examples/*",
+    "docs",
     "packages/*"
   ],
   "packageManager": "yarn@4.0.0-rc.46",
   "devDependencies": {
-<<<<<<< HEAD
-    "@belgattitude/eslint-config-bases": "1.36.0",
-=======
     "@belgattitude/eslint-config-bases": "1.37.0",
->>>>>>> 091cad0b
     "@changesets/changelog-github": "0.4.8",
     "@changesets/cli": "2.26.2",
     "@commitlint/cli": "17.6.7",
@@ -82,11 +61,6 @@
     "@types/prettier": "2.7.3",
     "@types/shell-quote": "1.7.1",
     "cross-env": "7.0.3",
-<<<<<<< HEAD
-=======
-    "docsify": "4.13.1",
-    "docsify-cli": "4.4.4",
->>>>>>> 091cad0b
     "eslint": "8.45.0",
     "husky": "8.0.3",
     "is-ci": "3.0.1",
@@ -99,12 +73,6 @@
     "typescript": "5.1.6"
   },
   "engines": {
-    "node": ">=18.12.0"
-  },
-  "resolutions?": {
-    "eslint-plugin-react-hooks": "https://github.com/vercel/next.js/issues/52365"
-  },
-  "resolutions": {
-    "eslint-plugin-react-hooks": "4.6.0"
+    "node": "18.x"
   }
 }