--- conflicted
+++ resolved
@@ -29,11 +29,7 @@
     "vitest": "^3.0.6"
   },
   "dependencies": {
-<<<<<<< HEAD
-    "@belgattitude/eslint-config-bases": "6.24.0",
-=======
     "@belgattitude/eslint-config-bases": "6.23.0",
->>>>>>> 8153b182
     "@cloudflare/vitest-pool-workers": "0.7.0",
     "@codspeed/vitest-plugin": "4.0.0",
     "@edge-runtime/vm": "5.0.0",
