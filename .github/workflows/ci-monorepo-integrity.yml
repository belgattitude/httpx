--- conflicted
+++ resolved
@@ -15,11 +15,7 @@
   contents: read
 
 jobs:
-<<<<<<< HEAD
-  check-integrity:
-=======
   install-integrity:
->>>>>>> 7f4e32b6
     runs-on: ubuntu-latest
     strategy:
       matrix:
