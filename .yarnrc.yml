changesetBaseRefs:
  - main
  - origin/main
  - upstream/main

changesetIgnorePatterns:
  - "**/*.test.{js,ts,jsx,tsx}"
  - "**/test.{js,ts,jsx,tsx}"
  - "**/*.spec.{js,ts,jsx,tsx}"

compressionLevel: mixed

defaultSemverRangePrefix: ""

enableGlobalCache: false

nmMode: hardlinks-local

nodeLinker: node-modules

supportedArchitectures:
  cpu:
    - current
  libc:
    - current
  os:
    - current

<<<<<<< HEAD
yarnPath: .yarn/releases/yarn-4.0.0-rc.45.cjs
=======
yarnPath: .yarn/releases/yarn-4.0.0-rc.50.cjs
>>>>>>> d6a32b83
<|MERGE_RESOLUTION|>--- conflicted
+++ resolved
@@ -26,8 +26,4 @@
   os:
     - current
 
-<<<<<<< HEAD
-yarnPath: .yarn/releases/yarn-4.0.0-rc.45.cjs
-=======
-yarnPath: .yarn/releases/yarn-4.0.0-rc.50.cjs
->>>>>>> d6a32b83
+yarnPath: .yarn/releases/yarn-4.0.0-rc.50.cjs