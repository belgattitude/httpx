{
  "name": "@examples/nextjs-app",
  "version": "0.1.41",
  "private": true,
  "scripts": {
    "dev": "next dev",
    "build": "cross-env TSCONFIG=./tsconfig.no-paths.json next build",
    "start": "next start",
    "clean": "rimraf ./.next ./coverage ./tsconfig.tsbuildinfo",
    "typecheck": "tsc --project tsconfig.json --noEmit",
    "typecheck-no-paths": "tsc --project tsconfig.no-paths.json --noEmit",
    "lint": "eslint . --ext .ts,.tsx,.js,.jsx,.mjs,.cjs,.mts,.cts --cache --cache-location ../../.cache/eslint/nextjs-classic.eslintcache",
    "prettier-check": "yarn run --top-level prettier --check --cache --cache-location=\"../../.cache/prettier/next-classic.prettiercache\" --config ../../.prettierrc.js --ignore-path ../../.prettierignore \"./**/*.{js,jsx,cjs,mjs,ts,tsx,mts,md,mdx,json,css,scss,less}\"",
    "prettier-fix": "yarn run --top-level prettier --write --cache --cache-location=\"../../.cache/prettier/next-classic.prettiercache\" --config ../../.prettierrc.js --ignore-path ../../.prettierignore \"./**/*.{js,jsx,cjs,mjs,ts,tsx,mts,md,mdx,json,css,scss,less}\"",
    "fix-staged": "lint-staged --allow-empty"
  },
  "dependencies": {
    "@httpx/exception": "workspace:^",
<<<<<<< HEAD
    "axios": "1.6.0",
    "ky": "1.1.1",
    "next": "14.0.0",
    "pino": "8.16.1",
=======
    "axios": "1.6.2",
    "ky": "1.1.3",
    "next": "14.0.3",
    "pino": "8.16.2",
>>>>>>> 7f4e32b6
    "react": "18.2.0",
    "react-dom": "18.2.0",
    "superjson": "2.2.1",
    "zod": "3.22.4"
  },
  "devDependencies": {
<<<<<<< HEAD
    "@belgattitude/eslint-config-bases": "3.0.0",
    "@types/node": "20.8.9",
    "@types/react": "18.2.33",
    "@types/react-dom": "18.2.14",
    "cross-env": "7.0.3",
    "eslint": "8.52.0",
    "eslint-config-next": "14.0.0",
=======
    "@belgattitude/eslint-config-bases": "4.0.1",
    "@types/node": "20.9.1",
    "@types/react": "18.2.37",
    "@types/react-dom": "18.2.15",
    "cross-env": "7.0.3",
    "eslint": "8.54.0",
    "eslint-config-next": "14.0.3",
>>>>>>> 7f4e32b6
    "postcss": "8.4.31",
    "rimraf": "5.0.5",
    "tailwindcss": "3.3.5",
    "typescript": "5.2.2",
    "webpack": "5.89.0"
  }
}<|MERGE_RESOLUTION|>--- conflicted
+++ resolved
@@ -16,32 +16,16 @@
   },
   "dependencies": {
     "@httpx/exception": "workspace:^",
-<<<<<<< HEAD
-    "axios": "1.6.0",
-    "ky": "1.1.1",
-    "next": "14.0.0",
-    "pino": "8.16.1",
-=======
     "axios": "1.6.2",
     "ky": "1.1.3",
     "next": "14.0.3",
     "pino": "8.16.2",
->>>>>>> 7f4e32b6
     "react": "18.2.0",
     "react-dom": "18.2.0",
     "superjson": "2.2.1",
     "zod": "3.22.4"
   },
   "devDependencies": {
-<<<<<<< HEAD
-    "@belgattitude/eslint-config-bases": "3.0.0",
-    "@types/node": "20.8.9",
-    "@types/react": "18.2.33",
-    "@types/react-dom": "18.2.14",
-    "cross-env": "7.0.3",
-    "eslint": "8.52.0",
-    "eslint-config-next": "14.0.0",
-=======
     "@belgattitude/eslint-config-bases": "4.0.1",
     "@types/node": "20.9.1",
     "@types/react": "18.2.37",
@@ -49,7 +33,6 @@
     "cross-env": "7.0.3",
     "eslint": "8.54.0",
     "eslint-config-next": "14.0.3",
->>>>>>> 7f4e32b6
     "postcss": "8.4.31",
     "rimraf": "5.0.5",
     "tailwindcss": "3.3.5",
