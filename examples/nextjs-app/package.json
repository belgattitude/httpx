{
  "name": "@examples/nextjs-app",
  "version": "0.1.26",
  "private": true,
  "scripts": {
    "dev": "next dev",
    "build": "cross-env TSCONFIG=./tsconfig.no-paths.json next build",
    "start": "next start",
    "clean": "rimraf ./.next ./coverage ./tsconfig.tsbuildinfo",
    "typecheck": "tsc --project tsconfig.json --noEmit",
    "typecheck-no-paths": "tsc --project tsconfig.no-paths.json --noEmit",
    "lint": "eslint . --ext .ts,.tsx,.js,.jsx,.mjs,.cjs,.mts,.cts --cache --cache-location ../../.cache/eslint/nextjs-esm.eslintcache",
    "prettier-check": "yarn run --top-level prettier --check --cache --cache-location=\"../../.cache/prettier/next-classic.prettiercache\" --config ../../.prettierrc.js --ignore-path ../../.prettierignore \"./**/*.{js,jsx,cjs,mjs,ts,tsx,mts,md,mdx,json,css,scss,less}\"",
    "prettier-fix": "yarn run --top-level prettier --write --cache --cache-location=\"../../.cache/prettier/next-classic.prettiercache\" --config ../../.prettierrc.js --ignore-path ../../.prettierignore \"./**/*.{js,jsx,cjs,mjs,ts,tsx,mts,md,mdx,json,css,scss,less}\"",
    "fix-staged": "lint-staged --allow-empty"
  },
  "dependencies": {
    "@httpx/exception": "workspace:^",
    "axios": "1.2.6",
    "ky": "0.33.2",
    "next": "13.1.6",
    "pino": "8.8.0",
    "react": "18.2.0",
    "react-dom": "18.2.0",
    "superjson": "1.12.2",
    "zod": "3.20.2"
  },
  "devDependencies": {
<<<<<<< HEAD
    "@belgattitude/eslint-config-bases": "1.18.0",
=======
    "@belgattitude/eslint-config-bases": "1.17.2",
>>>>>>> 164c8949
    "@types/node": "18.11.18",
    "@types/react": "18.0.27",
    "@types/react-dom": "18.0.10",
    "cross-env": "7.0.3",
    "eslint": "8.33.0",
    "eslint-config-next": "13.1.6",
    "postcss": "8.4.21",
    "rimraf": "4.1.2",
    "tailwindcss": "3.2.4",
    "typescript": "4.9.4",
    "webpack": "5.75.0"
  }
}<|MERGE_RESOLUTION|>--- conflicted
+++ resolved
@@ -26,11 +26,7 @@
     "zod": "3.20.2"
   },
   "devDependencies": {
-<<<<<<< HEAD
     "@belgattitude/eslint-config-bases": "1.18.0",
-=======
-    "@belgattitude/eslint-config-bases": "1.17.2",
->>>>>>> 164c8949
     "@types/node": "18.11.18",
     "@types/react": "18.0.27",
     "@types/react-dom": "18.0.10",
