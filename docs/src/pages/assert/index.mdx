import { Tabs, Tab, Callout } from 'nextra/components';

<div className={'shadow-md -ml-2 mt-[30px] mb-[5px] border p-5 rounded '}>
    Assertions and typeguards as primitives
</div>

<div className="shields-ctn">
  [![npm](https://img.shields.io/npm/v/@httpx/assert?style=for-the-badge&label=Npm&labelColor=444&color=informational)](https://www.npmjs.com/package/@httpx/assert)
  [![changelog](https://img.shields.io/static/v1?label=&message=changelog&logo=github&style=for-the-badge&labelColor=444&color=informational)](https://github.com/belgattitude/httpx/blob/main/packages/assert/CHANGELOG.md)
  [![codecov](https://img.shields.io/codecov/c/github/belgattitude/httpx?logo=codecov&label=Unit&flag=httpx-assert-unit&style=for-the-badge&labelColor=444)](https://app.codecov.io/gh/belgattitude/httpx/tree/main/packages%2Fassert)
  [![bundles](https://img.shields.io/static/v1?label=&message=cjs|esm@treeshake&logo=webpack&style=for-the-badge&labelColor=444&color=informational)](https://github.com/belgattitude/httpx/blob/main/packages/assert/.size-limit.cjs)
  ![node](https://img.shields.io/static/v1?label=Node&message=16%2b&logo=node.js&style=for-the-badge&labelColor=444&color=informational)
  [![browserslist](https://img.shields.io/static/v1?label=Browser&message=%3E96%25&logo=googlechrome&style=for-the-badge&labelColor=444&color=informational)](https://browserslist.dev/?q=ZGVmYXVsdHMsIGNocm9tZSA%2BPSA5NixmaXJlZm94ID49IDkwLGVkZ2UgPj0gMTksc2FmYXJpID49IDEyLGlvcyA%2BPSAxMixvcGVyYSA%2BPSA3Nw%3D%3D)
  [![size](https://img.shields.io/bundlephobia/minzip/@httpx/assert@latest?label=Max&style=for-the-badge&labelColor=444&color=informational)](https://bundlephobia.com/package/@httpx/assert@latest)
  [![maintainability](https://img.shields.io/codeclimate/maintainability/belgattitude/httpx?label=Quality&logo=code-climate&style=for-the-badge&labelColor=444)](https://codeclimate.com/github/belgattitude/httpx)
  [![downloads](https://img.shields.io/npm/dm/@httpx/assert?style=for-the-badge&labelColor=444)](https://www.npmjs.com/package/@httpx/assert)
  [![license](https://img.shields.io/npm/l/@httpx/assert?style=for-the-badge&labelColor=444)](https://github.com/belgattitude/httpx/blob/main/LICENSE)
</div>

## Install

<Tabs items={['yarn', 'pnpm', 'npm']} defaultIndex={0}>
  <Tab>
    ```bash
    yarn add @httpx/assert
    ```
  </Tab>
  <Tab>
    ```bash
    pnpm add @httpx/assert
    ```
  </Tab>
  <Tab>
    ```bash
    npm install @httpx/assert
    ```
  </Tab>
</Tabs>


## Features

Wip

## Documentation

👉 [Official website](https://belgattitude.github.io/httpx/assert), [Github Readme](https://github.com/belgattitude/httpx/tree/main/packages/assert#readme) or [generated api doc]()

## Introduction

### Consistent style

Typeguards starts with `isXXX` and have an assertion counterpart named `assertXXX`.

### Assertions error messages

When an assertion fail, a native [TypeError](https://developer.mozilla.org/en-US/docs/Web/JavaScript/Reference/Global_Objects/TypeError)
is thrown by default with a message indicating the requirement and and information about the
tested value. As an example:

```typescript
expect(() => assertUuid('123')).toThrow(
  new TypeError('Value is expected to be an uuid, got: string(length:3)')
);
expect(() => assertUuid(false, undefined, { version: 1 })).toThrow(
  new TypeError('Value is expected to be an uuid v1, got: boolean(false)')
);
expect(() => assertUuidV1(Number.NaN)).toThrow(
  new TypeError('Value is expected to be an uuid v1, got: NaN')
);
expect(() => assertUuidV3(new Error())).toThrow(
  new TypeError('Value is expected to be an uuid v3, got: Error')
);
expect(() => assertUuidV4(new Date())).toThrow(
  new TypeError('Value is expected to be an uuid v4, got: Date')
);
expect(() => assertUuidV5(() => {})).toThrow(
  new TypeError('Value is expected to be an uuid v5, got: function')
);
//...
```

Alternatively it's possible to provide either a message or function returning
an Error. For example:

```typescript
import { assertEan13 } from '@httpx/assert';
import { HttpBadRequest } from '@httpx/exception';

assertEan13('123', 'Not a barcode'); // 👈 Will throw a TypeError('Not a barcode')

assertStrNotEmpty(lang, () => new HttpBadRequest('Missing language'));
```

## Usage

### Type related

#### assertNever

```typescript
import { assertNever } from '@httpx/assert';

type PromiseState = 'resolved' | 'rejected' | 'running'
const state: PromiseState = 'rejected';
switch(state) {
  case 'resolved': return v;
  case 'rejected': return new Error();
  default:
    assertNever(state); // 👈 TS will complain about missing 'running' state
    // ☝️ Will throw a TypeError in js.
}
```

> PS: you can use the `assertNeverNoThrow` with the same behaviour except that it
> doesn't throw and return the value instead (no runtime error).

### Object related

#### isPlainObject

```typescript
import { isPainObject, assertPlainObject } from '@httpx/assert';

isPlainObject({cool: true}); // 👈 true
isPlainObject(new Promise()); // 👈 false
assertPlainObject({});
```

### Number related

#### isNumberSafeInt

```typescript
import { assertNumberSafeInt, isNumberSafeInt } from '@httpx/assert';

isNumberSafeInt(10n); // 👉 false
isNumberSafeInt(BigInt(10)); // 👉 false
isNumberSafeInt(Number.MAX_SAFE_INTEGER); // 👉 true
assertNumberSafeInt(Number.MAX_SAFE_INTEGER + 1); // 👉 throws
```

### Array related

#### isArrayNotEmpty

```typescript
import { isArrayNotEmpty, assertArrayNotEmpty } from '@httpx/assert';

isArrayNotEmpty([]) // 👉 false
isArrayNotEmpty([0,1]) // 👉 true
assertArrayNotEmpty([]) // 👉 throws
```

### String related

#### isStrNotEmpty

```typescript
import { assertStrNotEmpty, isStrNotEmpty } from '@httpx/assert';

isStrNotEmpty(''); // 👉 false
isStrNotEmpty(' '); // 👉 false: trim by default
isStrNotEmpty(' ', { trim: false }); // 👉 true: disbable trim
assertStrNotEmpty(''); // 👉 throws
assertStrNotEmpty('', undefined, { trim: false });
```

#### isStrParsableSafeInt

```typescript
import { assertStrParsableSafeInt, isStrParsableSafeInt } from '@httpx/assert';

isStrParsableSafeInt(2); // 👉 false
isStrParsableSafeInt(`${Number.MAX_SAFE_INTEGER}`); // 👉 true
assertStrParsableSafeInt(`${Number.MAX_SAFE_INTEGER}1`); // 👉 throws
```

<<<<<<< HEAD
#### isStrParsableStrictIsoDateZ

Ensure a string contains a strict iso datetime with microseconds and utc suffix
(aka: zulu time). Date is checked for validity.

```typescript
import { isStrParsableStrictIsoDateZ, assertStrParsableStrictIsoDateZ } from '@httpx/assert';

isStrParsableStrictIsoDateZ(new Date().toISOString()); // 👉 true
isStrParsableStrictIsoDateZ('2023-12-29T23:37:31.653z'); // 👉 true
isStrParsableStrictIsoDateZ('2023-02-29T23:37:31.653'); // 👉 false, cause no 29th february in 2023

assertStrParsableStrictIsoDateZ('2023-02-29T23:37:31.653z'); // 👉 throws cause no 29th february
```


=======
>>>>>>> 69907348
### Uuid

#### isUuid

Supported uuid versions are: 1, 3, 4 and 5.

```typescript
import { isUuid, isUuidV1, isUuidV3, isUuidV4, isUuidV5 } from "@httpx/assert";
import { assertUuid, assertUuidV1, assertUuidV3, assertUuidV4, assertUuidV5 } from "@httpx/assert";
import { getUuidVersion } from '@httpx/assert';

// Without version
isUuid('90123e1c-7512-523e-bb28-76fab9f2f73d'); // 👉 valid uuid v1, 3, 4 or 5
assertUuid('90123e1c-7512-523e-bb28-76fab9f2f73d');

// With version
isUuid('90123e1c-7512-523e-bb28-76fab9f2f73d', { version: 5 });
assertUuid('90123e1c-7512-523e-bb28-76fab9f2f73d', undefined, { version: 5 });
assertUuidV5('90123e1c-7512-523e-bb28-76fab9f2f73d')
isUuidV4('d9428888-122b-11e1-b85c-61cd3cbb3210'); // 👈 or isUuidV1(''), isUuidV3(''), isUuidV5('');

// Utils
getUuidVersion('90123e1c-7512-523e-bb28-76fab9f2f73d'); // 5
```

### Barcode

#### isEan13

Supported barcodes is currently limited to Ean13

```typescript
import { isEan13 } from "@httpx/assert";
import { assertEan13 } from "@httpx/assert";

isEan13('1234567890128'); // 👈 will check digit too
assertEan13('1234567890128');
```

## Bundle size

Code and bundler have been tuned to target a minimal compressed footprint
for the browser.

ESM individual imports are tracked by a
[size-limit configuration](https://github.com/belgattitude/httpx/blob/main/packages/assert/.size-limit.cjs).

| Scenario                               | Size (compressed) |
|----------------------------------------|------------------:|
| Import `isPlainObject`                 |             ~ 56b |
| Import `isUuid`                        |            ~ 175b |
| Import `isEan13`                       |            ~ 117b |
| All typeguards, assertions and helpers |            ~ 900b |

> For CJS usage (not recommended) track the size on [bundlephobia](https://bundlephobia.com/package/@httpx/assert@latest).


## Compatibility

| Level      | CI | Description                                                                                                                                                                                                                                                                                                                                                                                                         |
|------------|----|---------------------------------------------------------------------------------------------------------------------------------------------------------------------------------------------------------------------------------------------------------------------------------------------------------------------------------------------------------------------------------------------------------------------|
| ES2021     | ✅  | Dist files checked with [es-check](https://github.com/yowainwright/es-check)                                                                                                                                                                                                                                                                                                                                        |
| Node16     | ✅  |                                                                                                                                                                                                                                                                                                                                                                                                                     |
| Node18     | ✅  | Ensured on CI                                                                                                                                                                                                                                                                                                                                                                                                       |
| Node20     | ✅  | Ensured on CI                                                                                                                                                                                                                                                                                                                                                                                                       |
| Edge       | ✅  | Ensured on CI with [@vercel/edge-runtime](https://github.com/vercel/edge-runtime)                                                                                                                                                                                                                                                                                                                                   |
| Browsers   | ✅  | [> 95%](https://browserslist.dev/?q=ZGVmYXVsdHMsIGNocm9tZSA%2BPSA5NixmaXJlZm94ID49IDkwLGVkZ2UgPj0gMTksc2FmYXJpID49IDEyLGlvcyA%2BPSAxMixvcGVyYSA%2BPSA3Nw%3D%3D) on 12/2023. Minimums to [Chrome 96+, Firefox 90+, Edge 19+, iOS 12+, Safari 12+, Opera 77+](https://browserslist.dev/?q=ZGVmYXVsdHMsIGNocm9tZSA%2BPSA5NixmaXJlZm94ID49IDkwLGVkZ2UgPj0gMTksc2FmYXJpID49IDEyLGlvcyA%2BPSAxMixvcGVyYSA%2BPSA3Nw%3D%3D) |
| Typescript | ✅  | TS 4.7+ / Dual packaging is ensured with [are-the-type-wrong](https://github.com/arethetypeswrong/arethetypeswrong.github.io) on the CI.                                                                                                                                                                                                                                                                            |

> For _older_ browsers: most frontend frameworks can transpile the library (ie: [nextjs](https://nextjs.org/docs/app/api-reference/next-config-js/transpilePackages)...)

## Acknowledgments

Special thanks for inspiration:

- [sindresorhus/is](https://github.com/sindresorhus/is)
- [webmozarts/assert](https://github.com/webmozarts/assert)

## Contributors

Contributions are warmly appreciated. Have a look to the [CONTRIBUTING](https://github.com/belgattitude/httpx/blob/main/CONTRIBUTING.md) document.

## Sponsors

If my OSS work brightens your day, let's take it to new heights together!
[Sponsor](<[sponsorship](https://github.com/sponsors/belgattitude)>), [coffee](<(https://ko-fi.com/belgattitude)>),
or star – any gesture of support fuels my passion to improve. Thanks for being awesome! 🙏❤️

### Special thanks to

<table>
  <tr>
    <td>
      <a href="https://www.jetbrains.com/?ref=belgattitude" target="_blank">
        <img width="65" src="https://asset.brandfetch.io/idarKiKkI-/id53SttZhi.jpeg" alt="Jetbrains logo" />
      </a>
    </td>
    <td>
      <a href="https://www.embie.be/?ref=belgattitude" target="_blank">
        <img width="65" src="https://avatars.githubusercontent.com/u/98402122?s=200&v=4" alt="Jetbrains logo" />
      </a>
    </td>
  </tr>
  <tr>
    <td align="center">
      <a href="https://www.jetbrains.com/?ref=belgattitude" target="_blank">JetBrains</a>
    </td>
    <td align="center">
      <a href="https://www.embie.be/?ref=belgattitude" target="_blank">Embie.be</a>
    </td>
  </tr>
</table>

## License

MIT © [belgattitude](https://github.com/belgattitude) and contributors.<|MERGE_RESOLUTION|>--- conflicted
+++ resolved
@@ -176,7 +176,6 @@
 assertStrParsableSafeInt(`${Number.MAX_SAFE_INTEGER}1`); // 👉 throws
 ```
 
-<<<<<<< HEAD
 #### isStrParsableStrictIsoDateZ
 
 Ensure a string contains a strict iso datetime with microseconds and utc suffix
@@ -193,8 +192,6 @@
 ```
 
 
-=======
->>>>>>> 69907348
 ### Uuid
 
 #### isUuid
