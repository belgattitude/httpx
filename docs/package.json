{
  "name": "httpx-docs",
  "private": true,
  "scripts": {
    "dev": "next dev",
    "build": "next build",
    "start": "sirv ./out --cors --port 8888",
    "export": "next export",
    "prettier-check": "run --top-level prettier --check --cache --cache-location=\"../../.cache/prettier/docs.prettiercache\" --config ../.prettierrc.js --ignore-path ../.prettierignore \"./**/*.{js,jsx,cjs,mjs,ts,tsx,mts,json,css,scss,less}\"",
    "prettier-fix": "run --top-level prettier --write --cache --cache-location=\"../../.cache/prettier/docs.prettiercache\" --config ../.prettierrc.js --ignore-path ../.prettierignore \"./**/*.{js,jsx,cjs,mjs,ts,tsx,mts,json,css,scss,less}\"",
    "lint": "eslint . --ext .ts,.tsx,.js,.jsx,.mjs,.cjs,.mts,.cts --cache --cache-location ../.cache/eslint/docs.eslintcache",
    "lint-timing": "cross-env TIMING=1 run lint",
    "typecheck": "tsc --project ./tsconfig.json --noEmit",
    "clean": "rimraf ./.next ./out /coverage ./tsconfig.tsbuildinfo"
  },
  "dependencies": {
    "next": "15.1.7",
    "nextra": "3.3.1",
    "nextra-theme-docs": "3.3.1",
    "react": "19.0.0",
    "react-dom": "19.0.0"
  },
  "devDependencies": {
<<<<<<< HEAD
    "@belgattitude/eslint-config-bases": "6.24.0",
    "@tailwindcss/postcss": "4.0.7",
=======
    "@belgattitude/eslint-config-bases": "6.23.0",
    "@tailwindcss/postcss": "4.0.7",
    "@types/react": "19.0.10",
    "@types/react-dom": "19.0.4",
>>>>>>> 8153b182
    "eslint": "8.57.1",
    "eslint-config-next": "15.1.7",
    "eslint-plugin-tailwindcss": "3.18.0",
    "postcss": "8.5.3",
    "postcss-nesting": "13.0.1",
    "prettier": "3.5.1",
    "rimraf": "6.0.1",
    "sirv": "3.0.1",
    "sirv-cli": "3.0.1",
    "tailwindcss": "4.0.7",
    "typescript": "5.7.3"
  }
}<|MERGE_RESOLUTION|>--- conflicted
+++ resolved
@@ -21,19 +21,14 @@
     "react-dom": "19.0.0"
   },
   "devDependencies": {
-<<<<<<< HEAD
-    "@belgattitude/eslint-config-bases": "6.24.0",
-    "@tailwindcss/postcss": "4.0.7",
-=======
     "@belgattitude/eslint-config-bases": "6.23.0",
     "@tailwindcss/postcss": "4.0.7",
     "@types/react": "19.0.10",
     "@types/react-dom": "19.0.4",
->>>>>>> 8153b182
     "eslint": "8.57.1",
     "eslint-config-next": "15.1.7",
     "eslint-plugin-tailwindcss": "3.18.0",
-    "postcss": "8.5.3",
+    "postcss": "8.5.2",
     "postcss-nesting": "13.0.1",
     "prettier": "3.5.1",
     "rimraf": "6.0.1",
