--- conflicted
+++ resolved
@@ -1,6 +1,5 @@
 import { HttpClientException } from '../base';
 import type { HttpExceptionParams } from '../types/HttpExceptionParams';
-import type { HttpExceptionParamsWithIssues } from '../types/HttpExceptionParamsWithIssues';
 import type { HttpValidationIssue } from '../types/HttpValidationIssue';
 import type { ValidationError } from '../types/ValidationError';
 import { getSuperArgs, initProtoAndName } from '../utils';
@@ -20,10 +19,7 @@
  * @see https://developer.mozilla.org/en-US/docs/Web/HTTP/Status/422
  * @see https://httpstatus.in/422/
  */
-export class HttpUnprocessableEntity
-  extends HttpClientException
-  implements HttpExceptionParamsWithIssues
-{
+export class HttpUnprocessableEntity extends HttpClientException {
   static readonly STATUS = 422;
   public readonly issues: HttpValidationIssue[];
   /**
@@ -35,15 +31,10 @@
     msgOrParams?:
       | (HttpExceptionParams & {
           /** @deprecated use issues instead */
-<<<<<<< HEAD
-          errors?: HttpValidationIssue[];
-        } & HttpExceptionParamsWithIssues)
-=======
           errors?: ValidationError[];
         } & {
           issues?: HttpValidationIssue[];
         })
->>>>>>> 5ed840e9
       | string
   ) {
     const {
