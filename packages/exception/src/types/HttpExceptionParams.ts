--- conflicted
+++ resolved
@@ -17,28 +17,16 @@
   /**
    * Inform about an unique error identifier (ie: nanoid, cuid, sentry...)
    */
-<<<<<<< HEAD
-  method?: HttpMethod;
-
-  /**
-   * Custom additional code (ie: 'ERR_UNREACHABLE_SERVICE', 'AbortError', 'cdg1::h99k2-1664884491087-b41a2832f559'...)
-   * Do not use this to indicate http status code, the `statusCode` is built-in.
-=======
   errorId?: string;
 
   /**
    * Exception message, if not provided the default is the exception
    * name in natural language (ie: "HttpNotFound" -> "Not found")
->>>>>>> 7f4e32b6
    */
   message?: string;
 
   /**
-<<<<<<< HEAD
-   * Inform about an unique error identifier (ie: nanoid, cuid, sentry...)
-=======
    * Inform about http method
->>>>>>> 7f4e32b6
    */
   method?: HttpMethod;
 
