export type HttpMethod =
  | 'CONNECT'
  | 'DELETE'
  | 'GET'
  | 'HEAD'
  | 'OPTIONS'
  | 'PATCH'
  | 'POST'
  | 'PUT'
<<<<<<< HEAD
  | 'DELETE'
  | 'CONNECT'
  | 'OPTIONS'
  | 'TRACE'
  | 'PATCH'
  | 'QUERY';
=======
  | 'QUERY'
  | 'TRACE';
>>>>>>> 7f4e32b6
<|MERGE_RESOLUTION|>--- conflicted
+++ resolved
@@ -7,14 +7,5 @@
   | 'PATCH'
   | 'POST'
   | 'PUT'
-<<<<<<< HEAD
-  | 'DELETE'
-  | 'CONNECT'
-  | 'OPTIONS'
-  | 'TRACE'
-  | 'PATCH'
-  | 'QUERY';
-=======
   | 'QUERY'
-  | 'TRACE';
->>>>>>> 7f4e32b6
+  | 'TRACE';