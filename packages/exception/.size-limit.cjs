// @ts-check

const fullEsmMaxSize = "1760B";
const fullCjsMaxSize = "2300B";

/**
 * Will ensure esm tree-shakeability and total size are within expectations.
 *
 * @link https://github.com/ai/size-limit/
 * @type {{name: string, path: string[], limit: string, import?: string, webpack?: boolean}[]}
 */
module.exports = [
  // ###################################################
  // ESM full bundle and individual imports
  // ###################################################
  {
    name: "ESM (import everything *)",
    path: ["dist/index.mjs"],
    import: "*",
    limit: fullEsmMaxSize,
  },
  {
    name: "ESM (only HttpException exception)",
    path: ["dist/index.mjs"],
    import: "{ HttpException }",
    limit: "395B",
  },
  {
    name: "ESM (only HttpNotFound exception)",
    path: ["dist/index.mjs"],
    import: "{ HttpNotFound }",
    limit: "455B",
  },
  {
    name: "ESM (two client exceptions: HttpNotFound + HttpRequestTimeout)",
    path: ["dist/index.mjs"],
    import: "{ HttpNotFound, HttpRequestTimeout }",
    limit: "485B",
  },
  {
    name: "ESM (only isHttpException)",
    path: ["dist/index.mjs"],
    import: "{ isHttpException }",
    limit: "400B",
  },
  {
    name: "ESM (only createHttpException)",
    path: ["dist/index.mjs"],
    import: "{ createHttpException }",
    limit: "900B", // Will import all server/client exceptions
  },
  {
    name: "ESM ({ toJson })",
    path: ["dist/serializer/index.mjs"],
    import: "{ toJson }",
<<<<<<< HEAD
    limit: "930B",
=======
    limit: "805B",
>>>>>>> 5ed840e9
  },
  {
    name: "ESM ({ fromJson })",
    path: ["dist/serializer/index.mjs"],
    import: "{ fromJson }",
    limit: "2000B",
  },
  // ###################################################
  // Commonjs full bundle
  // ###################################################
  {
    name: "CJS (require everything *)",
    path: ["dist/index.cjs"],
    import: "*",
    webpack: true,
    limit: fullCjsMaxSize,
  },
  {
    name: "CJS (only isHttpException)",
    path: ["dist/index.cjs"],
    import: "{ isHttpException }",
    webpack: true,
    limit: '1355B',
  }
];<|MERGE_RESOLUTION|>--- conflicted
+++ resolved
@@ -49,15 +49,12 @@
     import: "{ createHttpException }",
     limit: "900B", // Will import all server/client exceptions
   },
+
   {
     name: "ESM ({ toJson })",
     path: ["dist/serializer/index.mjs"],
     import: "{ toJson }",
-<<<<<<< HEAD
-    limit: "930B",
-=======
     limit: "805B",
->>>>>>> 5ed840e9
   },
   {
     name: "ESM ({ fromJson })",
