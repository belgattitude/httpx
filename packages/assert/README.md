--- conflicted
+++ resolved
@@ -182,7 +182,6 @@
 assertStrParsableSafeInt(`${Number.MAX_SAFE_INTEGER}1`); // 👉 throws
 ```
 
-<<<<<<< HEAD
 #### isStrParsableStrictIsoDateZ
 
 Ensure a string contains a strict iso datetime with microseconds and utc suffix 
@@ -198,8 +197,6 @@
 assertParsableStrictIsoDateZ('2023-02-29T23:37:31.653z'); // 👉 throws cause no 29th february
 ```
 
-=======
->>>>>>> 69907348
 ### Uuid
 
 #### isUuid
